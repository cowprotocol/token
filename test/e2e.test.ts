--- conflicted
+++ resolved
@@ -52,11 +52,7 @@
   // Deploying of the CowToken
   const CowSwapToken = await ethers.getContractFactory(ContractName.RealToken);
   const realTokenDeploymentParams: RealTokenDeployParams = {
-<<<<<<< HEAD
-    initialTokenHolder: deploymentParameters.cowDao.address,
-=======
     initialTokenHolder: deploymentParameters.initialTokenHolder.address,
->>>>>>> 9fc20297
     cowDao: deploymentParameters.cowDao.address,
     totalSupply: deploymentParameters.initialCowSupply,
   };
