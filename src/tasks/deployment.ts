import { task } from "hardhat/config";
import { HardhatRuntimeEnvironment } from "hardhat/types";

import { Args } from "../ts/lib/common-interfaces";

import { generateDeployment } from "./ts/proposal";

const OUTPUT_FOLDER = "./output/deployment";

const setupDeployment: () => void = () => {
  task(
    "deployment",
    `This script takes a list of user claims and deployment settings and produces:
(1) the transactions that need to be executed from a Gnosis Safe to deploy the Cow DAO and the token contracts onchain, and
(2) a list of all claims with corresponding proof in a format that is easy to handle by the frontend.`,
  )
    .addParam(
      "claims",
      "Path to the CSV file that contains the list of claims to generate.",
    )
    .addParam(
      "settings",
      "Path to the JSON file that contains the deployment settings.",
    )
    .setAction((args: Args, hre: HardhatRuntimeEnvironment) =>
      generateDeployment(args, hre, OUTPUT_FOLDER),
    );
<<<<<<< HEAD
};
=======
  }

  console.log("Processing input files...");
  // TODO: validate settings
  const inputSettings: Settings = JSON.parse(
    await fs.readFile(settingsJson, "utf8"),
  );
  const claims = await parseCsvFile(claimCsv);

  console.log("Generating Merkle proofs...");
  const { merkleRoot, claims: claimsWithProof } = computeProofs(claims);

  const settings = {
    ...inputSettings,
    virtualCowToken: {
      gnoPrice: inputSettings.virtualCowToken.gnoPrice,
      nativeTokenPrice: inputSettings.virtualCowToken.nativeTokenPrice,
      merkleRoot,
      usdcToken: defaultTokens.usdc[chainId],
      gnoToken: defaultTokens.gno[chainId],
      wrappedNativeToken: defaultTokens.weth[chainId],
    },
  };
  const { steps, addresses } = await generateProposal(
    settings,
    defaultSafeDeploymentAddresses(chainId),
    defaultSafeDeploymentAddresses("100"),
    hre.ethers,
  );

  console.log("Clearing old files...");
  await fs.rm(`${OUTPUT_FOLDER}/addresses.json`, {
    recursive: true,
    force: true,
  });
  await fs.rm(`${OUTPUT_FOLDER}/steps.json`, { recursive: true, force: true });
  await fs.rm(`${OUTPUT_FOLDER}/claims.json`, { recursive: true, force: true });
  await removeSplitClaimFiles(OUTPUT_FOLDER);
>>>>>>> c4931484

export { setupDeployment };<|MERGE_RESOLUTION|>--- conflicted
+++ resolved
@@ -25,47 +25,6 @@
     .setAction((args: Args, hre: HardhatRuntimeEnvironment) =>
       generateDeployment(args, hre, OUTPUT_FOLDER),
     );
-<<<<<<< HEAD
 };
-=======
-  }
-
-  console.log("Processing input files...");
-  // TODO: validate settings
-  const inputSettings: Settings = JSON.parse(
-    await fs.readFile(settingsJson, "utf8"),
-  );
-  const claims = await parseCsvFile(claimCsv);
-
-  console.log("Generating Merkle proofs...");
-  const { merkleRoot, claims: claimsWithProof } = computeProofs(claims);
-
-  const settings = {
-    ...inputSettings,
-    virtualCowToken: {
-      gnoPrice: inputSettings.virtualCowToken.gnoPrice,
-      nativeTokenPrice: inputSettings.virtualCowToken.nativeTokenPrice,
-      merkleRoot,
-      usdcToken: defaultTokens.usdc[chainId],
-      gnoToken: defaultTokens.gno[chainId],
-      wrappedNativeToken: defaultTokens.weth[chainId],
-    },
-  };
-  const { steps, addresses } = await generateProposal(
-    settings,
-    defaultSafeDeploymentAddresses(chainId),
-    defaultSafeDeploymentAddresses("100"),
-    hre.ethers,
-  );
-
-  console.log("Clearing old files...");
-  await fs.rm(`${OUTPUT_FOLDER}/addresses.json`, {
-    recursive: true,
-    force: true,
-  });
-  await fs.rm(`${OUTPUT_FOLDER}/steps.json`, { recursive: true, force: true });
-  await fs.rm(`${OUTPUT_FOLDER}/claims.json`, { recursive: true, force: true });
-  await removeSplitClaimFiles(OUTPUT_FOLDER);
->>>>>>> c4931484
 
 export { setupDeployment };