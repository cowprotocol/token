import { promises as fs } from "fs";

import { MetaTransaction } from "@gnosis.pm/safe-contracts";
import IERC20 from "@openzeppelin/contracts/build/contracts/IERC20Metadata.json";
import { expect } from "chai";
import { BigNumber, Contract, utils } from "ethers";
import { id } from "ethers/lib/utils";
import { task, types } from "hardhat/config";
import { HardhatRuntimeEnvironment } from "hardhat/types";

import {
  metadata,
  prepareRealAndVirtualDeploymentFromSafe,
  prepareVirtualDeploymentFromSafe,
  RealTokenDeployParams,
  VirtualTokenDeployParams,
  computeProofs,
  parseCsvFile,
} from "../ts";
import { contractsCreatedWithCreateCall } from "../ts/lib/safe";
import { removeSplitClaimFiles, splitClaimsAndSaveToFolder } from "../ts/split";

import {
  defaultTokens,
  defaultDeploymentArgs,
  omniBridgeDefaults,
  OUTPUT_FOLDER,
} from "./ts/constants";
import {
  SupportedChainId,
  isChainIdSupported,
  deployWithOwners,
  CreateCallDeployment,
  MultiSendDeployment,
  execSafeTransaction,
  gnosisSafeAt,
} from "./ts/safe";

export async function getCowTokenContract(
  address: string,
  hre: HardhatRuntimeEnvironment,
): Promise<Contract> {
  const CowToken = await hre.ethers.getContractFactory("CowProtocolContract");
  const contract = await CowToken.attach(address);
  return contract;
}

interface DeployTaskArgs {
  claimCsv: string;
  totalSupply?: string;
  usdcToken?: string;
  usdcPerCow?: string;
  gnoToken?: string;
  usdcPerGno?: string;
  wethToken?: string;
  usdcPerWeth?: string;
  gnosisDao?: string;
  cowDao?: string;
  communityFundsTarget?: string;
  investorFundsTarget?: string;
  teamController?: string;
  deploymentHelperGnosisChain?: string;
  cowToken?: string;
}
interface CleanArgs {
  claimCsv: string;
  totalSupply: BigNumber;
  usdc: Token;
  usdcPerCow: BigNumber;
  gno: Token;
  usdcPerGno: BigNumber;
  weth: Token;
  usdcPerWeth: BigNumber;
  chainId: SupportedChainId;
  gnosisDaoAddress: string | undefined;
  cowDaoAddress: string | undefined;
  communityFundsTargetAddress: string | undefined;
  investorFundsTargetAddress: string | undefined;
  teamControllerAddress: string | undefined;
  deploymentHelperGnosisChainAddress: string | undefined;
  cowTokenAddress: string | undefined;
}

interface Token {
  decimals: number;
  instance: Contract;
}

interface MaybeDeterministicDeployment {
  address: string;
  transaction: MetaTransaction | null;
}
interface Deployment {
  transaction: MetaTransaction;
}

async function parseArgs(
  args: DeployTaskArgs,
  { ethers }: HardhatRuntimeEnvironment,
): Promise<CleanArgs> {
  const chainId = (await ethers.provider.getNetwork()).chainId.toString();

  if (!isChainIdSupported(chainId)) {
    throw new Error(`Chain id ${chainId} not supported by the Gnosis Safe`);
  }

  function defaultIfUnset<Key extends keyof typeof defaultTokens>(
    address: string | undefined,
    token: Key,
  ): string {
    const defaultByChainId: Record<string, string> = defaultTokens[token];
    if (
      address === undefined &&
      !Object.keys(defaultByChainId).includes(chainId)
    ) {
      throw new Error(
        `Chain id ${chainId} does not have a default address for ${token}`,
      );
    }
    const defaultAddress =
      defaultByChainId[chainId as keyof typeof defaultByChainId];
    return address ?? defaultAddress;
  }
  async function getToken(address: string): Promise<Token> {
    const instance = new Contract(address, IERC20.abi).connect(ethers.provider);
    const decimals = await instance.decimals();
    if (typeof decimals !== "number") {
      throw new Error(
        `Invalid number of decimals for token at address ${address}`,
      );
    }
    return {
      instance,
      decimals,
    };
  }
  const [usdc, gno, weth] = await Promise.all([
    getToken(defaultIfUnset(args.usdcToken, "usdc")),
    getToken(defaultIfUnset(args.gnoToken, "gno")),
    getToken(defaultIfUnset(args.wethToken, "weth")),
  ]);
  function checksummedAddress(address: string | undefined): string | undefined {
    return address === undefined ? undefined : utils.getAddress(address);
  }
  return {
    chainId,
    claimCsv: args.claimCsv,
    totalSupply: utils.parseUnits(
      args.totalSupply ?? defaultDeploymentArgs.totalSupply,
      metadata.real.decimals,
    ),
    usdc,
    usdcPerCow: utils.parseUnits(
      args.usdcPerCow ?? defaultDeploymentArgs.usdcPerCow,
      usdc.decimals,
    ),
    gno,
    usdcPerGno: utils.parseUnits(
      args.usdcPerGno ?? defaultDeploymentArgs.usdcPerGno,
      usdc.decimals,
    ),
    weth,
    usdcPerWeth: utils.parseUnits(
      args.usdcPerWeth ?? defaultDeploymentArgs.usdcPerWeth,
      usdc.decimals,
    ),
    gnosisDaoAddress: checksummedAddress(args.gnosisDao),
    cowDaoAddress: checksummedAddress(args.cowDao),
    communityFundsTargetAddress: checksummedAddress(args.communityFundsTarget),
    investorFundsTargetAddress: checksummedAddress(args.investorFundsTarget),
    teamControllerAddress: checksummedAddress(args.teamController),
    deploymentHelperGnosisChainAddress: checksummedAddress(
      args.deploymentHelperGnosisChain,
    ),
    cowTokenAddress: checksummedAddress(args.cowToken),
  };
}

const setupTestDeploymentTask: () => void = () => {
  task(
    "test-deployment",
    "Generate a list of pseudorandom claims for each signer and deploy test contracts on the current network.",
  )
    .addPositionalParam(
      "claimCsv",
      "Path to the CSV file that contains the list of claims to generate.",
    )
    .addOptionalParam(
      "totalSupply",
      "The total supply of real token minted on deployment.",
      defaultDeploymentArgs.totalSupply,
      types.string,
    )
    .addOptionalParam("usdcToken", "Address of token USDC.")
    .addOptionalParam("gnoToken", "Address of token GNO.")
    .addOptionalParam("wethToken", "Address of token WETH.")
    .addOptionalParam(
      "usdcPerCow",
      "How many USDC a COW is worth.",
      defaultDeploymentArgs.usdcPerCow,
      types.string,
    )
    .addOptionalParam(
      "usdcPerGno",
      "How many USDC a GNO is worth.",
      defaultDeploymentArgs.usdcPerGno,
      types.string,
    )
    .addOptionalParam(
      "usdcPerWeth",
      "How many USDC a WETH is worth.",
      defaultDeploymentArgs.usdcPerWeth,
      types.string,
    )
    .addOptionalParam(
      "gnosisDao",
      "The address of the Gnosis Safe from which the contract will be deployed. If left out, a dedicated Gnosis Safe owned by the deployer will be deployed for this purpose.",
    )
    .addOptionalParam(
      "cowDao",
      "The address representing the Cow DAO. If left out, a dedicated Gnosis Safe owned by the deployer will be deployed for this purpose.",
    )
    .addOptionalParam(
      "communityFundsTarget",
      "The address that will receive the community funds. If left out, a dedicated Gnosis Safe owned by the deployer will be deployed for this purpose.",
    )
    .addOptionalParam(
      "investorFundsTarget",
      "The address that will receive the investor funds. If left out, a dedicated Gnosis Safe owned by the deployer will be deployed for this purpose.",
    )
    .addOptionalParam(
      "teamController",
      "The address that controls team claims. If left out, a dedicated Gnosis Safe owned by the deployer will be deployed for this purpose.",
    )
    .addOptionalParam(
      "deploymentHelperGnosisChain",
      "The address of the contract that contains the code for the gnosis chain deployment",
    )
    .addOptionalParam(
      "cowToken",
      "The virtual token will point to this address for the cow token. If left out, the real token will be deployed by this script.",
    )
    .setAction(async (args, hre) => {
      await generateClaimsAndDeploy(await parseArgs(args, hre), hre);
    });
};

async function generateClaimsAndDeploy(
  {
    claimCsv,
    totalSupply,
    usdc,
    usdcPerCow,
    gno,
    usdcPerGno,
    weth,
    usdcPerWeth,
    chainId,
    gnosisDaoAddress,
    cowDaoAddress,
    communityFundsTargetAddress,
    investorFundsTargetAddress,
    teamControllerAddress,
    deploymentHelperGnosisChainAddress,
    cowTokenAddress,
  }: CleanArgs,
  hre: HardhatRuntimeEnvironment,
) {
  const { ethers } = hre;
  const [deployer] = await ethers.getSigners();
  const salt = id(Date.now().toString());
  console.log(`Using deployer ${deployer.address}`);

  console.log("Reading user claims from file...");
  const claims = await parseCsvFile(claimCsv);

  console.log("Generating Merkle proofs...");
  const { merkleRoot, claims: claimsWithProof } = computeProofs(claims);

  // The contracts are deployed from a contract and require that some receiver
  // addresses are set. All these are created now and are Gnosis Safe.
  console.log("Setting up administration addresses...");
  const deploySafe: () => Promise<Contract> = async () =>
    (await deployWithOwners([deployer.address], 1, deployer, hre)).connect(
      ethers.provider,
    );
  const gnosisDao =
    gnosisDaoAddress === undefined
      ? await deploySafe()
      : gnosisSafeAt(gnosisDaoAddress).connect(deployer);
  // The remaining addresses don't need to be Gnosis Safes. We deploy Gnosis
  // Safes by default to make the deployment more similar to the expected final
  // deployment.
  const cowDao =
    cowDaoAddress ??
    (await deployWithOwners([gnosisDao.address], 1, deployer, hre)).connect(
      ethers.provider,
    ).address;
  const communityFundsTarget =
    communityFundsTargetAddress ?? (await deploySafe()).address;
  const investorFundsTarget =
    investorFundsTargetAddress ?? (await deploySafe()).address;
  const teamController = teamControllerAddress ?? (await deploySafe()).address;

  const realTokenDeployParams: RealTokenDeployParams = {
<<<<<<< HEAD
    initialTokenHolder: gnosisDao.address,
=======
    initialTokenHolder: cowDao,
>>>>>>> 9fc20297
    totalSupply,
    cowDao,
  };

  const virtualTokenDeployParams: Omit<VirtualTokenDeployParams, "realToken"> =
    {
      merkleRoot,
      communityFundsTarget: communityFundsTarget,
      investorFundsTarget: investorFundsTarget,
      usdcToken: usdc.instance.address,
      usdcPrice: usdcPerCow,
      gnoToken: gno.instance.address,
      gnoPrice: utils
        .parseUnits("1", gno.decimals)
        .mul(usdcPerCow)
        .div(usdcPerGno),
      wrappedNativeToken: weth.instance.address,
      nativeTokenPrice: utils
        .parseUnits("1", weth.decimals)
        .mul(usdcPerCow)
        .div(usdcPerWeth),
      teamController: teamController,
    };

  console.log("Generating deploy transactions...");
  let realTokenDeployment: MaybeDeterministicDeployment;
  let virtualTokenDeployment: Deployment;
  if (cowTokenAddress === undefined) {
    const deployment = await prepareRealAndVirtualDeploymentFromSafe(
      realTokenDeployParams,
      virtualTokenDeployParams,
      MultiSendDeployment.networkAddresses[chainId],
      CreateCallDeployment.networkAddresses[chainId],
      ethers,
      salt,
    );
    realTokenDeployment = {
      address: deployment.realTokenAddress,
      transaction: deployment.realTokenDeployTransaction,
    };
    virtualTokenDeployment = {
      transaction: deployment.virtualTokenDeployTransaction,
    };
    expect(await ethers.provider.getCode(realTokenDeployment.address)).to.equal(
      "0x",
    );
  } else {
    {
      const deployment = await prepareVirtualDeploymentFromSafe(
        { ...virtualTokenDeployParams, realToken: cowTokenAddress },
        ethers,
        CreateCallDeployment.networkAddresses[chainId],
      );
      realTokenDeployment = { address: cowTokenAddress, transaction: null };
      virtualTokenDeployment = {
        transaction: deployment.virtualTokenDeployTransaction,
      };
    }
  }

  console.log("Clearing old files...");
  await fs.rm(`${OUTPUT_FOLDER}/claims.json`, { recursive: true, force: true });
  await fs.rm(`${OUTPUT_FOLDER}/params.json`, { recursive: true, force: true });
  await removeSplitClaimFiles(OUTPUT_FOLDER);

  console.log("Saving generated data to file...");
  await fs.mkdir(OUTPUT_FOLDER, { recursive: true });
  await fs.writeFile(
    `${OUTPUT_FOLDER}/claims.json`,
    JSON.stringify(claimsWithProof),
  );
  await fs.writeFile(
    `${OUTPUT_FOLDER}/params.json`,
    deployParamsToString({
      realTokenDeployParams,
      virtualTokenDeployParams,
      realTokenAddress: realTokenDeployment.address,
    }),
  );
  await splitClaimsAndSaveToFolder(claimsWithProof, OUTPUT_FOLDER);

  if (realTokenDeployment.transaction !== null) {
    console.log("Deploying real token...");
    const deploymentReal = await execSafeTransaction(
      gnosisDao.connect(deployer),
      realTokenDeployment.transaction,
      [deployer],
    );
    await expect(deploymentReal).to.emit(
      gnosisDao.connect(ethers.provider),
      "ExecutionSuccess",
    );
    expect(
      await ethers.provider.getCode(realTokenDeployment.address),
    ).not.to.equal("0x");
  }

  console.log("Deploying virtual token...");
  const deploymentVirtual = await execSafeTransaction(
    gnosisDao.connect(deployer),
    virtualTokenDeployment.transaction,
    [deployer],
  );
  await expect(deploymentVirtual).to.emit(gnosisDao, "ExecutionSuccess");
  const createdContracts = await contractsCreatedWithCreateCall(
    deploymentVirtual,
    CreateCallDeployment.networkAddresses[chainId],
  );
  expect(createdContracts).to.have.length(1);
  const virtualTokenAddress = createdContracts[0];
  expect(await ethers.provider.getCode(virtualTokenAddress)).not.to.equal("0x");

  console.log("Updating files with deployment information...");
  await fs.writeFile(
    `${OUTPUT_FOLDER}/params.json`,
    deployParamsToString({
      realTokenDeployParams,
      virtualTokenDeployParams,
      realTokenAddress: realTokenDeployment.address,
      virtualTokenAddress,
    }),
  );

  expect(await ethers.provider.getCode(virtualTokenAddress)).not.to.equal("0x");
  if (deploymentHelperGnosisChainAddress !== undefined) {
    if (chainId !== "1" && chainId !== "56") {
      throw new Error(
        `ArbitraryMessageBridge to gnosis chain not available for your selected network with id ${chainId}`,
      );
    }
    const cowToken = await ethers.getContractAt(
      "CowProtocolToken",
      realTokenDeployment.address,
    );
    const amountToRelay = ethers.utils.parseEther("1");
    const multiTokenMediator = await hre.ethers.getContractAt(
      "OmniBridgeInterface",
      omniBridgeDefaults[chainId].multiTokenMediatorForeign,
    );

    console.log("Approving bridging contract");
    const approvalTx = {
      to: cowToken.address,
      value: 0,
      data: cowToken.interface.encodeFunctionData("approve", [
        multiTokenMediator.address,
        amountToRelay,
      ]),
      operation: 0,
    };
    await execSafeTransaction(gnosisDao.connect(deployer), approvalTx, [
      deployer,
    ]);

    console.log("Send tokens to gnosis-chain");
    const relayTx = {
      to: multiTokenMediator.address,
      value: 0,
      data: multiTokenMediator.interface.encodeFunctionData("relayTokens", [
        cowToken.address,
        utils.getAddress("0x" + "00".repeat(19) + "01"),
        amountToRelay,
      ]),
      operation: 0,
    };
    await execSafeTransaction(gnosisDao.connect(deployer), relayTx, [deployer]);

    console.log("Trigger gnosis chain deployment");
    const ambForeign = await hre.ethers.getContractAt(
      "AMBInterface",
      omniBridgeDefaults[chainId].ambForeign,
    );

    const deploymentHelperGnosisChain = await hre.ethers.getContractAt(
      "DeploymentHelper",
      deploymentHelperGnosisChainAddress,
    );

    const deploymentViaBridgeTx = {
      to: ambForeign.address,
      value: 0,
      data: ambForeign.interface.encodeFunctionData("requireToPassMessage", [
        deploymentHelperGnosisChainAddress,
        deploymentHelperGnosisChain.interface.encodeFunctionData("deploy", [
          cowToken.address,
        ]),
        3000000, // Max value is 5M, 3M should be sufficient for vCowToken deployment.
      ]),
      operation: 0,
    };
    await execSafeTransaction(
      gnosisDao.connect(deployer),
      deploymentViaBridgeTx,
      [deployer],
    );

    console.log("Transfer most cowToken into cowDao");
    const transferToken = {
      to: cowToken.address,
      value: 0,
      data: cowToken.interface.encodeFunctionData("transfer", [
        cowDao,
        totalSupply.sub(amountToRelay),
      ]),
      operation: 0,
    };
    await execSafeTransaction(gnosisDao.connect(deployer), transferToken, [
      deployer,
    ]);
  } else {
    console.log("Skipping the relay to Gnosis chain");
  }
}

interface DeploymentInfo {
  realTokenDeployParams: RealTokenDeployParams;
  virtualTokenDeployParams: Omit<VirtualTokenDeployParams, "realToken">;
  realTokenAddress: string;
  virtualTokenAddress?: string;
}
function deployParamsToString({
  realTokenDeployParams,
  virtualTokenDeployParams,
  realTokenAddress,
  virtualTokenAddress,
}: DeploymentInfo): string {
  return JSON.stringify(
    {
      realTokenAddress,
      virtualTokenAddress,
      ...realTokenDeployParams,
      ...virtualTokenDeployParams,
    },
    undefined,
    2,
  );
}

export { setupTestDeploymentTask };<|MERGE_RESOLUTION|>--- conflicted
+++ resolved
@@ -303,34 +303,30 @@
   const teamController = teamControllerAddress ?? (await deploySafe()).address;
 
   const realTokenDeployParams: RealTokenDeployParams = {
-<<<<<<< HEAD
     initialTokenHolder: gnosisDao.address,
-=======
-    initialTokenHolder: cowDao,
->>>>>>> 9fc20297
     totalSupply,
     cowDao,
   };
 
   const virtualTokenDeployParams: Omit<VirtualTokenDeployParams, "realToken"> =
-    {
-      merkleRoot,
-      communityFundsTarget: communityFundsTarget,
-      investorFundsTarget: investorFundsTarget,
-      usdcToken: usdc.instance.address,
-      usdcPrice: usdcPerCow,
-      gnoToken: gno.instance.address,
-      gnoPrice: utils
-        .parseUnits("1", gno.decimals)
-        .mul(usdcPerCow)
-        .div(usdcPerGno),
-      wrappedNativeToken: weth.instance.address,
-      nativeTokenPrice: utils
-        .parseUnits("1", weth.decimals)
-        .mul(usdcPerCow)
-        .div(usdcPerWeth),
-      teamController: teamController,
-    };
+  {
+    merkleRoot,
+    communityFundsTarget: communityFundsTarget,
+    investorFundsTarget: investorFundsTarget,
+    usdcToken: usdc.instance.address,
+    usdcPrice: usdcPerCow,
+    gnoToken: gno.instance.address,
+    gnoPrice: utils
+      .parseUnits("1", gno.decimals)
+      .mul(usdcPerCow)
+      .div(usdcPerGno),
+    wrappedNativeToken: weth.instance.address,
+    nativeTokenPrice: utils
+      .parseUnits("1", weth.decimals)
+      .mul(usdcPerCow)
+      .div(usdcPerWeth),
+    teamController: teamController,
+  };
 
   console.log("Generating deploy transactions...");
   let realTokenDeployment: MaybeDeterministicDeployment;
